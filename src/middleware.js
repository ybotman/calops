--- conflicted
+++ resolved
@@ -1,43 +1,9 @@
 import { NextResponse } from 'next/server';
 
-<<<<<<< HEAD
-// Define paths that are public and don't need authentication
-const publicPaths = [
-  '/login',
-  '/api/auth/verify-password',
-  '/CalOpsIcon.png',
-  '/CalOpsWide.png',
-  '/_next',
-  '/favicon.ico'
-];
-
-// Check if a path is public
-const isPublicPath = (path) => {
-  return publicPaths.some(prefix => path.startsWith(prefix));
-};
-
-export function middleware(request) {
-  const path = request.nextUrl.pathname;
-  
-  // Skip auth check for public paths
-  if (isPublicPath(path)) {
-    return NextResponse.next();
-  }
-  
-  // Check for auth cookie
-  const authenticated = request.cookies.get('authenticated')?.value;
-  
-  if (!authenticated) {
-    // Redirect to login if not authenticated
-    return NextResponse.redirect(new URL('/login', request.url));
-  }
-  
-=======
 export function middleware() {
   // Temporarily disable all authentication checks
   // All routes are now publicly accessible
   // This will be replaced with Firebase RBAC in the future
->>>>>>> 30a77612
   return NextResponse.next();
 }
 
