--- conflicted
+++ resolved
@@ -1,20 +1,5 @@
 'use client';
 
-<<<<<<< HEAD
-import React from 'react';
-import { Container } from '@mui/material';
-import VenuesPageContainer from '@/components/venues/VenuesPageContainer';
-
-/**
- * Venues Page (dashboard/venues)
- * Entry point for the venues management page in the dashboard
- */
-export default function Page() {
-  return (
-    <Container maxWidth="xl" sx={{ mt: 4, mb: 4 }}>
-      <VenuesPageContainer />
-    </Container>
-=======
 import { useState, useEffect } from 'react';
 import axios from 'axios';
 import {
@@ -1909,6 +1894,5 @@
         </DialogActions>
       </Dialog>
     </Box>
->>>>>>> a4fffc9f
   );
 }